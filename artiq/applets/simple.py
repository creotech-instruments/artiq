import logging
import argparse
import asyncio

from quamash import QEventLoop, QtWidgets, QtGui, QtCore

<<<<<<< HEAD
from artiq.protocols.sync_struct import Subscriber
from artiq.protocols.pc_rpc import Client
=======
from artiq.protocols.sync_struct import Subscriber, process_mod
from artiq.protocols import pyon
from artiq.protocols.pipe_ipc import AsyncioChildComm


logger = logging.getLogger(__name__)


class AppletIPCClient(AsyncioChildComm):
    def set_close_cb(self, close_cb):
        self.close_cb = close_cb

    def write_pyon(self, obj):
        self.write(pyon.encode(obj).encode() + b"\n")

    async def read_pyon(self):
        line = await self.readline()
        return pyon.decode(line.decode())

    async def embed(self, win_id):
        # This function is only called when not subscribed to anything,
        # so the only normal replies are embed_done and terminate.
        self.write_pyon({"action": "embed",
                         "win_id": win_id})
        reply = await self.read_pyon()
        if reply["action"] == "terminate":
            self.close_cb()
        elif reply["action"] != "embed_done":
            logger.error("unexpected action reply to embed request: %s",
                         action)
            self.close_cb()

    async def listen(self):
        data = None
        while True:
            obj = await self.read_pyon()
            try:
                action = obj["action"]
                if action == "terminate":
                    self.close_cb()
                    return
                elif action == "mod":
                    mod = obj["mod"]
                    if mod["action"] == "init":
                        data = self.init_cb(mod["struct"])
                    else:
                        process_mod(data, mod)
                    self.mod_cb(mod)
                else:
                    raise ValueError("unknown action in parent message")
            except:
                logger.error("error processing parent message",
                               exc_info=True)
                self.close_cb()

    def subscribe(self, datasets, init_cb, mod_cb):
        self.write_pyon({"action": "subscribe",
                         "datasets": datasets})
        self.init_cb = init_cb
        self.mod_cb = mod_cb
        asyncio.ensure_future(self.listen())
>>>>>>> 44a1efa6


class SimpleApplet:
    def __init__(self, main_widget_class, cmd_description=None,
                 default_update_delay=0.0):
        self.main_widget_class = main_widget_class

        self.argparser = argparse.ArgumentParser(description=cmd_description)
<<<<<<< HEAD
=======

>>>>>>> 44a1efa6
        self.argparser.add_argument("--update-delay", type=float,
            default=default_update_delay,
            help="time to wait after a mod (buffering other mods) "
                  "before updating (default: %(default).2f)")
<<<<<<< HEAD
        group = self.argparser.add_argument_group("data server")
        group.add_argument(
            "--server-notify", default="::1",
            help="hostname or IP to connect to for dataset notifications")
        group.add_argument(
            "--port-notify", default=3250, type=int,
            help="TCP port to connect to for dataset notifications")
        group = self.argparser.add_argument_group("GUI server")
        group.add_argument(
            "--server-gui", default="::1",
            help="hostname or IP to connect to for GUI control")
        group.add_argument(
            "--port-gui", default=6501, type=int,
            help="TCP port to connect to for GUI control")
        group.add_argument("--embed", default=None, type=int,
            help="embed main widget into existing window")
=======

        group = self.argparser.add_argument_group("standalone mode (default)")
        group.add_argument(
            "--server", default="::1",
            help="hostname or IP of the master to connect to "
                 "for dataset notifications "
                 "(ignored in embedded mode)")
        group.add_argument(
            "--port", default=3250, type=int,
            help="TCP port to connect to")

        self.argparser.add_argument("--embed", default=None,
            help="embed into GUI", metavar="IPC_ADDRESS")

>>>>>>> 44a1efa6
        self._arggroup_datasets = self.argparser.add_argument_group("datasets")
        self.dataset_args = set()

<<<<<<< HEAD
=======
        self.dataset_args = set()

>>>>>>> 44a1efa6
    def add_dataset(self, name, help=None, required=True):
        kwargs = dict()
        if help is not None:
            kwargs["help"] = help
        if required:
            self._arggroup_datasets.add_argument(name, **kwargs)
        else:
            self._arggroup_datasets.add_argument("--" + name, **kwargs)
        self.dataset_args.add(name)

    def args_init(self):
        self.args = self.argparser.parse_args()
        self.datasets = {getattr(self.args, arg.replace("-", "_"))
                         for arg in self.dataset_args}

    def quamash_init(self):
        app = QtWidgets.QApplication([])
        self.loop = QEventLoop(app)
        asyncio.set_event_loop(self.loop)

    def ipc_init(self):
        if self.args.embed is not None:
            self.ipc = AppletIPCClient(self.args.embed)
            self.loop.run_until_complete(self.ipc.connect())

    def ipc_close(self):
        if self.args.embed is not None:
            self.ipc.close()

    def create_main_widget(self):
        self.main_widget = self.main_widget_class(self.args)
        # Qt window embedding is ridiculously buggy, and empirical testing
        # has shown that the following procedure must be followed exactly:
        # 1. applet creates widget
        # 2. applet creates native window without showing it, and get its ID
        # 3. applet sends the ID to host, host embeds the widget
        # 4. applet shows the widget
        # Doing embedding the other way around (using QWindow.setParent in the
<<<<<<< HEAD
        # applet) breaks resizing; furthermore the host needs to know our
        # window ID to request graceful termination by closing the window.
        if self.args.embed is not None:
            win_id = int(self.main_widget.winId())
            remote = Client(self.args.server_gui, self.args.port_gui, "applets")
            try:
                remote.embed(self.args.embed, win_id)
            finally:
                remote.close_rpc()
=======
        # applet) breaks resizing.
        if self.args.embed is not None:
            self.ipc.set_close_cb(self.main_widget.close)
            win_id = int(self.main_widget.winId())
            self.loop.run_until_complete(self.ipc.embed(win_id))
>>>>>>> 44a1efa6
        self.main_widget.show()

    def sub_init(self, data):
        self.data = data
        return data

    def filter_mod(self, mod):
<<<<<<< HEAD
=======
        if self.args.embed is not None:
            # the parent already filters for us
            return True

>>>>>>> 44a1efa6
        if mod["action"] == "init":
            return True
        if mod["path"]:
            return mod["path"][0] in self.datasets
        elif mod["action"] in {"setitem", "delitem"}:
            return mod["key"] in self.datasets
        else:
            return False

    def flush_mod_buffer(self):
        self.main_widget.data_changed(self.data, self.mod_buffer)
        del self.mod_buffer

    def sub_mod(self, mod):
        if not self.filter_mod(mod):
            return

        if self.args.update_delay:
            if hasattr(self, "mod_buffer"):
                self.mod_buffer.append(mod)
            else:
                self.mod_buffer = [mod]
                asyncio.get_event_loop().call_later(self.args.update_delay,
                                                    self.flush_mod_buffer)
        else:
            self.main_widget.data_changed(self.data, [mod])
<<<<<<< HEAD

    def create_subscriber(self):
        self.subscriber = Subscriber("datasets",
                                     self.sub_init, self.sub_mod)
        self.loop.run_until_complete(self.subscriber.connect(
            self.args.server_notify, self.args.port_notify))
=======

    def subscribe(self):
        if self.args.embed is None:
            self.subscriber = Subscriber("datasets",
                                         self.sub_init, self.sub_mod)
            self.loop.run_until_complete(self.subscriber.connect(
                self.args.server, self.args.port))
        else:
            self.ipc.subscribe(self.datasets, self.sub_init, self.sub_mod)

    def unsubscribe(self):
        if self.args.embed is None:
            self.loop.run_until_complete(self.subscriber.close())
>>>>>>> 44a1efa6

    def run(self):
        self.args_init()
        self.quamash_init()
        try:
            self.ipc_init()
            try:
                self.create_main_widget()
                self.subscribe()
                try:
                    self.loop.run_forever()
                finally:
                    self.unsubscribe()
            finally:
                self.ipc_close()
        finally:
            self.loop.close()<|MERGE_RESOLUTION|>--- conflicted
+++ resolved
@@ -4,10 +4,6 @@
 
 from quamash import QEventLoop, QtWidgets, QtGui, QtCore
 
-<<<<<<< HEAD
-from artiq.protocols.sync_struct import Subscriber
-from artiq.protocols.pc_rpc import Client
-=======
 from artiq.protocols.sync_struct import Subscriber, process_mod
 from artiq.protocols import pyon
 from artiq.protocols.pipe_ipc import AsyncioChildComm
@@ -69,7 +65,6 @@
         self.init_cb = init_cb
         self.mod_cb = mod_cb
         asyncio.ensure_future(self.listen())
->>>>>>> 44a1efa6
 
 
 class SimpleApplet:
@@ -78,32 +73,11 @@
         self.main_widget_class = main_widget_class
 
         self.argparser = argparse.ArgumentParser(description=cmd_description)
-<<<<<<< HEAD
-=======
-
->>>>>>> 44a1efa6
+
         self.argparser.add_argument("--update-delay", type=float,
             default=default_update_delay,
             help="time to wait after a mod (buffering other mods) "
                   "before updating (default: %(default).2f)")
-<<<<<<< HEAD
-        group = self.argparser.add_argument_group("data server")
-        group.add_argument(
-            "--server-notify", default="::1",
-            help="hostname or IP to connect to for dataset notifications")
-        group.add_argument(
-            "--port-notify", default=3250, type=int,
-            help="TCP port to connect to for dataset notifications")
-        group = self.argparser.add_argument_group("GUI server")
-        group.add_argument(
-            "--server-gui", default="::1",
-            help="hostname or IP to connect to for GUI control")
-        group.add_argument(
-            "--port-gui", default=6501, type=int,
-            help="TCP port to connect to for GUI control")
-        group.add_argument("--embed", default=None, type=int,
-            help="embed main widget into existing window")
-=======
 
         group = self.argparser.add_argument_group("standalone mode (default)")
         group.add_argument(
@@ -118,15 +92,10 @@
         self.argparser.add_argument("--embed", default=None,
             help="embed into GUI", metavar="IPC_ADDRESS")
 
->>>>>>> 44a1efa6
         self._arggroup_datasets = self.argparser.add_argument_group("datasets")
+
         self.dataset_args = set()
 
-<<<<<<< HEAD
-=======
-        self.dataset_args = set()
-
->>>>>>> 44a1efa6
     def add_dataset(self, name, help=None, required=True):
         kwargs = dict()
         if help is not None:
@@ -165,23 +134,11 @@
         # 3. applet sends the ID to host, host embeds the widget
         # 4. applet shows the widget
         # Doing embedding the other way around (using QWindow.setParent in the
-<<<<<<< HEAD
-        # applet) breaks resizing; furthermore the host needs to know our
-        # window ID to request graceful termination by closing the window.
-        if self.args.embed is not None:
-            win_id = int(self.main_widget.winId())
-            remote = Client(self.args.server_gui, self.args.port_gui, "applets")
-            try:
-                remote.embed(self.args.embed, win_id)
-            finally:
-                remote.close_rpc()
-=======
         # applet) breaks resizing.
         if self.args.embed is not None:
             self.ipc.set_close_cb(self.main_widget.close)
             win_id = int(self.main_widget.winId())
             self.loop.run_until_complete(self.ipc.embed(win_id))
->>>>>>> 44a1efa6
         self.main_widget.show()
 
     def sub_init(self, data):
@@ -189,13 +146,10 @@
         return data
 
     def filter_mod(self, mod):
-<<<<<<< HEAD
-=======
         if self.args.embed is not None:
             # the parent already filters for us
             return True
 
->>>>>>> 44a1efa6
         if mod["action"] == "init":
             return True
         if mod["path"]:
@@ -222,14 +176,6 @@
                                                     self.flush_mod_buffer)
         else:
             self.main_widget.data_changed(self.data, [mod])
-<<<<<<< HEAD
-
-    def create_subscriber(self):
-        self.subscriber = Subscriber("datasets",
-                                     self.sub_init, self.sub_mod)
-        self.loop.run_until_complete(self.subscriber.connect(
-            self.args.server_notify, self.args.port_notify))
-=======
 
     def subscribe(self):
         if self.args.embed is None:
@@ -243,7 +189,6 @@
     def unsubscribe(self):
         if self.args.embed is None:
             self.loop.run_until_complete(self.subscriber.close())
->>>>>>> 44a1efa6
 
     def run(self):
         self.args_init()
